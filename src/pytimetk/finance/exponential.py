--- conflicted
+++ resolved
@@ -6,11 +6,7 @@
 
 from pytimetk.utils.checks import check_dataframe_or_groupby, check_date_column, check_value_column
 
-<<<<<<< HEAD
 @pf.register_dataframe_method
-=======
-    
->>>>>>> 0568f89e
 def augment_ewm(
     data: Union[pd.DataFrame, pd.core.groupby.generic.DataFrameGroupBy], 
     date_column: str, 
@@ -35,29 +31,10 @@
     window_func : Union[str, list], optional
         The `window_func` parameter is used to specify the Exponential Weighted Moving (EWM) window function(s) to apply. It can be a string or a list of strings. The possible values are:
         
-        - 'mean': Calculate the exponentially weighted mean.
-        - 'median': Calculate the exponentially weighted median.
-        - 'std': Calculate the exponentially weighted standard deviation.
-        - 'var': Calculate the exponentially weighted variance.
-        .
-        
-    alpha : float
-        The alpha parameter is a float that represents the smoothing factor for the Exponential Weighted Moving (EWM) window function. It controls the rate at which the weights decrease exponentially as the data points move further away from the current point. A smaller alpha value results in a smoother EWM calculation, while
-    
-    Returns
-    -------
-    pd.DataFrame
-        The function `augment_ewm` returns a DataFrame augmented with the results of the Exponential Weighted Moving (EWM) calculations.
-        
-<<<<<<< HEAD
     Note:
         Any additional arguments provided through **kwargs are directly passed to the pandas EWM method. These arguments 
         can include parameters like 'com', 'span', 'halflife', 'ignore_na', 'adjust' and more.
     
-=======
-    Notes:
-    -----
->>>>>>> 0568f89e
         For a comprehensive list and detailed description of these parameters:
         - Refer to the official pandas documentation: https://pandas.pydata.org/docs/reference/api/pandas.DataFrame.ewm.html
         - Or, within an interactive Python environment, use: `?pandas.DataFrame.ewm` to display the method's docstring.
